import pkg_resources

import yaml


<<<<<<< HEAD
=======
def get_spot(name, spot_price):
    if spot_price:
        return '"SpotPrice": "{}",'.format(spot_price)
    else:
        return ''


def get_ip_detect(name):
    return yaml.dump(pkg_resources.resource_string('gen', 'ip-detect/{}.sh'.format(name)).decode())


def calculate_ip_detect_public_contents(aws_masters_have_public_ip):
    return get_ip_detect({'true': 'aws_public', 'false': 'aws'}[aws_masters_have_public_ip])


>>>>>>> 7eafe6aa
entry = {
    'default': {
        'resolvers': '["169.254.169.253"]',
        'num_private_slaves': '5',
        'num_public_slaves': '1',
        'os_type': '',
<<<<<<< HEAD
=======

        # If set to empty strings / unset then no spot instances will be used.
        'master_spot_price': '',
        'slave_spot_price': '',
        'slave_public_spot_price': '',
        'aws_masters_have_public_ip': 'true'
>>>>>>> 7eafe6aa
    },
    'must': {
        'aws_region': '{ "Ref" : "AWS::Region" }',
        'ip_detect_contents': get_ip_detect('aws'),
        'ip_detect_public_contents': calculate_ip_detect_public_contents,
        'exhibitor_explicit_keys': 'false',
        'cluster_name': '{ "Ref" : "AWS::StackName" }',
        'master_discovery': 'master_http_loadbalancer',
        # The cloud_config template variables pertaining to "cloudformation.json"
        'master_cloud_config': '{{ master_cloud_config }}',
        'agent_private_cloud_config': '{{ slave_cloud_config }}',
        'agent_public_cloud_config': '{{ slave_public_cloud_config }}',
        # template variable for the generating advanced template cloud configs
        'cloud_config': '{{ cloud_config }}',
        'oauth_available': 'true',
        'oauth_enabled': '{ "Ref" : "OAuthEnabled" }',
        'rexray_config_preset': 'aws'
    }
}<|MERGE_RESOLUTION|>--- conflicted
+++ resolved
@@ -1,15 +1,6 @@
 import pkg_resources
 
 import yaml
-
-
-<<<<<<< HEAD
-=======
-def get_spot(name, spot_price):
-    if spot_price:
-        return '"SpotPrice": "{}",'.format(spot_price)
-    else:
-        return ''
 
 
 def get_ip_detect(name):
@@ -20,22 +11,13 @@
     return get_ip_detect({'true': 'aws_public', 'false': 'aws'}[aws_masters_have_public_ip])
 
 
->>>>>>> 7eafe6aa
 entry = {
     'default': {
         'resolvers': '["169.254.169.253"]',
         'num_private_slaves': '5',
         'num_public_slaves': '1',
         'os_type': '',
-<<<<<<< HEAD
-=======
-
-        # If set to empty strings / unset then no spot instances will be used.
-        'master_spot_price': '',
-        'slave_spot_price': '',
-        'slave_public_spot_price': '',
         'aws_masters_have_public_ip': 'true'
->>>>>>> 7eafe6aa
     },
     'must': {
         'aws_region': '{ "Ref" : "AWS::Region" }',
